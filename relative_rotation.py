--- conflicted
+++ resolved
@@ -10,11 +10,7 @@
 from typing import List, Literal, Optional, Tuple, Union
 
 import numpy as np
-<<<<<<< HEAD
 from openbb_charting.core.openbb_figure import OpenBBFigure
-=======
-#from openbb import obb
->>>>>>> 332f04b1
 from openbb_core.app.command_runner import CommandRunner
 from openbb_core.app.model.charts.chart import Chart, ChartFormat
 from openbb_core.app.model.obbject import OBBject
@@ -91,11 +87,7 @@
         ),  # type: ignore
         CommandRunner().run(
             "/equity/price/historical",
-<<<<<<< HEAD
             provider_choices={
-=======
-           provider_choices={
->>>>>>> 332f04b1
                 "provider": provider,
             },
             standard_params={
@@ -109,7 +101,6 @@
     ]
     target_column = "volume" if study == "volume" else "close"
     symbols_df, benchmark_df = await asyncio.gather(*tasks)
-<<<<<<< HEAD
     try:
         symbols_data = symbols_df.to_df()
     except Exception as e:
@@ -132,15 +123,6 @@
         and "volume" in symbols_data.columns
         else "close"
     )
-=======
-    symbols_data = symbols_df.to_df()
-    tickers = symbols_data["symbol"].unique().tolist()
-    prices_data = DataFrame()
-    for ticker in tickers:
-        prices_data[ticker] = symbols_data[symbols_data["symbol"] == ticker][target_column]
-    benchmark_data = benchmark_df.to_df()
-    bench_target = "volume" if target_column == "volume" and "volume" in symbols_data.columns else "close"
->>>>>>> 332f04b1
     if target_column == "volume" and bench_target == "close":
         _warn(
             "Volume data not available for benchmark. Using close price."
@@ -417,18 +399,11 @@
         name = symbol.upper().replace("^", "").replace(":US", "")
         # Create a trace for the line
         line_trace = go.Scattergl(
-<<<<<<< HEAD
             x=x_data[:-1],  # All but the last data point
             y=y_data[:-1],  # All but the last data point
             mode="lines+markers",
             line=dict(color=color_sequence[color], width=2, dash="dash"),
             marker=dict(size=5, color=color_sequence[color]),
-=======
-            x=x_data.iloc[:-1],  # All but the last data point
-            y=y_data.iloc[:-1],  # All but the last data point
-            mode="lines",
-            line=dict(color=color_sequence[color], width=3, dash="dash"),
->>>>>>> 332f04b1
             opacity=0.3,
             showlegend=False,
             name=name,
@@ -449,13 +424,8 @@
             name=name,
             text=[name],
             textposition="middle center",
-<<<<<<< HEAD
             textfont=dict(size=10, color="black") if len(name) < 4 else dict(size=8, color="black"),
             marker=dict(size=30, color=color_sequence[color], line=dict(color="black", width=1)),
-=======
-            textfont=dict(size=12 if len(symbol) <4 else 10, color="black"),
-            marker=dict(size=26, color=color_sequence[color], line=dict(color="black", width=1)),
->>>>>>> 332f04b1
             showlegend=False,
             hovertemplate=
             "<b>%{text}</b>: " +
@@ -681,13 +651,8 @@
             mode="markers+text",
             text=[marker_name],
             textposition="middle center",
-<<<<<<< HEAD
             textfont=dict(size=10 if len(marker_name) < 4 else 8, color="black"),
             marker=dict(size= 30, color=color_sequence[i % len(color_sequence)], line=dict(color="black", width=1)),
-=======
-            textfont=dict(size=12 if len(column_name)<4 else 10, color="black"),
-            marker=dict(size=28, color=color_sequence[i % len(color_sequence)], line=dict(color="black", width=1)),
->>>>>>> 332f04b1
             name=column_name,
             showlegend=False,
             hovertemplate=
@@ -1047,14 +1012,11 @@
     return self # type: ignore
 
 async def _fetch_data(self):
+async def _fetch_data(self):
     """Fetch the data."""
-<<<<<<< HEAD
     if self.provider is None:
         _warn("Provider was not specified. Using default provider: yfinance.")
         self.provider = "yfinance"
-=======
-
->>>>>>> 332f04b1
     df1, df2 = await get_data(
         symbols = self.symbols,
         benchmark = self.benchmark,
@@ -1106,13 +1068,13 @@
     "XLI",
     "XLK",
     "XLP",
-<<<<<<< HEAD
     "XRT",
     "XHB",
     "XLRE",
     "XLU",
     "XLV",
     "XLY",
+    "XLRE",
 ]
 
 class RelativeRotation(OBBject):
@@ -1291,11 +1253,4 @@
         self.chart = chart
         self.provider = self.results.provider  # type: ignore
 
-        return self
-=======
-    "XLU",
-    "XLV",
-    "XLY",
-    "XLRE",
-]
->>>>>>> 332f04b1
+        return self