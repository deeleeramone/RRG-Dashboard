--- conflicted
+++ resolved
@@ -118,10 +118,6 @@
 date = date_input
 source = source_dict[source_input]
 
-<<<<<<< HEAD
-=======
-
->>>>>>> 332f04b1
 if st.session_state.button_clicked:
     try:
         rrg_data = asyncio.run(module.create(
@@ -141,20 +137,6 @@
         st.session_state.first_run = False
     except Exception:
         st.session_state.rrg_data = None
-<<<<<<< HEAD
-=======
-        st.session_state.first_run = True
-        if input_string != "" and benchmark_input != "":
-            st.write("There was an error fetching the data.  Please check if the symbols are correct and are available from the selected source.")
-        if input_string == "" or benchmark_input == "":
-            st.write("Please enter a list of symbols and a benchmark.")
-
-
-main_chart = st.expander("Relative Rotation Graph", expanded=True)
-
-def main():
-    if "first_run" not in st.session_state:
->>>>>>> 332f04b1
         st.session_state.first_run = True
         if input_string != "" and benchmark_input != "":
             st.write("There was an error fetching the data.  Please check if the symbols are correct and are available from the selected source.")
@@ -191,7 +173,6 @@
                         "drawrect",
                         "eraseshape",
                     ],
-<<<<<<< HEAD
                     ["zoomIn2d", "zoomOut2d", "autoScale2d", "zoom2d", "pan2d"],
                 ],
             }
@@ -247,67 +228,4 @@
         All calculations are daily closing values from the source selected in the sidebar. It should not be assumed
         that volume represents 100% market coverage. This dashboard is for demonstration purposes only and
         should not be used to make inferences or investment decisions.
-    """)
-=======
-                }
-            )
-            st.markdown("""
-                <style>
-                .js-plotly-plot .plotly .modebar {
-                    top: 610px !important;
-                    bottom: auto !important;
-                    transform: translateY(0) !important;
-                }
-                </style>
-                """, unsafe_allow_html=True)
-    
-    
-        with st.expander("Study Data Table", expanded=False):
-            symbols_data = (
-                basemodel_to_df(st.session_state.rrg_data.symbols_data)
-                .join(basemodel_to_df(st.session_state.rrg_data.benchmark_data)[st.session_state.rrg_data.benchmark])
-            ).set_index("date")
-            symbols_data.index = pd.to_datetime(symbols_data.index).strftime("%Y-%m-%d")
-            st.dataframe(symbols_data)
-    
-        with st.expander("Relative Strength Ratio Table", expanded=False):
-            ratios_data = basemodel_to_df(st.session_state.rrg_data.rs_ratios).set_index("date")
-            ratios_data.index = pd.to_datetime(ratios_data.index).strftime("%Y-%m-%d")
-            st.dataframe(ratios_data)
-    
-        with st.expander("Relative Strength Momentum Table", expanded=False):
-            ratios_data = basemodel_to_df(st.session_state.rrg_data.rs_momentum).set_index("date")
-            ratios_data.index = pd.to_datetime(ratios_data.index).strftime("%Y-%m-%d")
-            st.dataframe(ratios_data)
-    
-    with st.expander("About"):
-        st.write("""
-            This dashboard is powered by the OpenBB Platform. More information can be found here: https://docs.openbb.co/platform
-    
-            A Relative Rotation Graph is a study of the Relative Strength Ratio vs. Relative Strength Momentum against a
-            benchmark. They are lagging indicators and are typically used for comparing sector or index
-            cconstituents.
-    
-            The Relative Strength Ratio is the price (volume or realized volatility) of the asset divided by the
-            benchmark.
-    
-            The Relative Strength (RS) Momentum is the momentum of the Relative Strength Ratio.
-            In this application, momentum is calculated as the trailing 12-month minus 1-month return.
-            The default values for long and short periods are 252 and 21, which is the number of trading
-            days in a year and a month, respectively. These values can be changed in the sidebar.
-    
-            Realized volatility is calculated as the annualized standard deviation over a trailing 1-month period.
-            The number of trading days per year and the rolling window can be adjusted in the sidebar.
-    
-            Values are normalized using the Z-Score Standardization method.
-    
-            All calculations are daily closing levels from the source selected in the sidebar. It should not be assumed
-            that volume represents 100% market coverage.
-            
-            This dashboard is for demonstration purposes only and
-            should not be used to make inferences or investment decisions.
-        """)
-
-if __name__ == "__main__":
-    main()
->>>>>>> 332f04b1
+    """)